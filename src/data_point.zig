const std = @import("std");
const log = std.log.scoped(.zig_neural_networks);
const tracy = @import("./tracy.zig");
const shuffle = @import("zshuffle").shuffle;

pub const DataPoint = struct {
    const Self = @This();

    inputs: []const f64,
    expected_outputs: []const f64,

    pub fn init(inputs: []const f64, expected_outputs: []const f64) Self {
        return .{
            .inputs = inputs,
            .expected_outputs = expected_outputs,
        };
    }
};

// It's nicer to have a fixed seed so we can reproduce the same results.
const seed = 123;
var prng = std.rand.DefaultPrng.init(seed);
const default_random_instance = prng.random();

<<<<<<< HEAD
// This turns out just to be a small wrapper around zshuffle so people don't have to
// deal with the random instance boilerplate. (potentially, this is not a useful
// abstraction)
pub fn shuffleData(
    /// `[]DataPoint` to shuffle. This function happens to work with practically with
    /// any type but we have it here to work with a slice of `DataPoint`.
    data: anytype,
    allocator: std.mem.Allocator,
    options: struct {
        random_instance: std.rand.Random = default_random_instance,
    },
) ![]@TypeOf(data[0]) {
=======
pub fn shuffleData(data: anytype, allocator: std.mem.Allocator, options: struct {
    random_instance: std.rand.Random = default_random_instance,
}) ![]@TypeOf(data[0]) {
    const trace = tracy.trace(@src());
    defer trace.end();
>>>>>>> 9c352210
    return try shuffle(options.random_instance, data, .{
        .allocator = allocator,
    });
}

/// Find the index of the maximum value in the outputs array.
pub fn argmax(outputs: []const f64) usize {
    var max_output_index: usize = 0;
    for (outputs, 0..) |output, index| {
        if (output > outputs[max_output_index]) {
            max_output_index = index;
        }
    }

    return max_output_index;
}

/// Find the index of the first value that is 1.0 in the outputs array.
pub fn argmaxOneHotEncodedValue(one_hot_outputs: []const f64) !usize {
    var one_hot_index: usize = 0;
    for (one_hot_outputs, 0..) |output, index| {
        if (output == 1.0) {
            one_hot_index = index;
            break;
        } else if (output != 0.0) {
            log.err("Value is not one-hot encoded ({any}) " ++
                "but `argmaxOneHotEncodedValue(...)` assumes that they should be.", .{
                one_hot_outputs,
            });
            return error.ValueIsNotOneHotEncoded;
        }
    }

    return one_hot_index;
}

/// Helper function to convert an label enum type (all of the possible labels in a neural
/// network) to a map from the enum label to a one-hot encoded value. The one-hot 1.0
/// value is at the index of the enum label in the enum definition.
///
/// Usage:
/// ```
/// const IrisFlowerLabel = enum {
///     virginica,
///     versicolor,
///     setosa,
/// };
/// const one_hot_iris_flower_label_map = convertLabelEnumToOneHotEncodedEnumMap(IrisFlowerLabel);
/// const example_data_point = DataPoint.init(
///     &[_]f64{ 7.2, 3.6, 6.1, 2.5 },
///     one_hot_iris_flower_label_map.getAssertContains(.virginica),
/// );
/// ```
pub fn convertLabelEnumToOneHotEncodedEnumMap(
    comptime EnumType: type,
) std.EnumMap(EnumType, [@typeInfo(EnumType).Enum.fields.len]f64) {
    const EnumTypeInfo = @typeInfo(EnumType);
    const num_enum_fields = EnumTypeInfo.Enum.fields.len;

    var label_to_one_hot_encoded_value_map = std.EnumMap(EnumType, [num_enum_fields]f64).initFull(
        std.mem.zeroes([num_enum_fields]f64),
    );

    inline for (EnumTypeInfo.Enum.fields, 0..) |field, field_index| {
        var one_hot = std.mem.zeroes([num_enum_fields]f64);
        one_hot[field_index] = 1.0;
        label_to_one_hot_encoded_value_map.put(@field(EnumType, field.name), one_hot);
    }

    return label_to_one_hot_encoded_value_map;
}

const IrisFlowerLabel = enum {
    virginica,
    versicolor,
    setosa,
};
const comptime_one_hot_iris_flower_label_map = convertLabelEnumToOneHotEncodedEnumMap(IrisFlowerLabel);

test "convertLabelEnumToOneHotEncodedEnumMap at comptime" {
    try std.testing.expectEqualSlices(
        f64,
        &[_]f64{ 1.0, 0.0, 0.0 },
        &comptime_one_hot_iris_flower_label_map.getAssertContains(.virginica),
    );
    try std.testing.expectEqualSlices(
        f64,
        &[_]f64{ 0.0, 1.0, 0.0 },
        &comptime_one_hot_iris_flower_label_map.getAssertContains(.versicolor),
    );
    try std.testing.expectEqualSlices(
        f64,
        &[_]f64{ 0.0, 0.0, 1.0 },
        &comptime_one_hot_iris_flower_label_map.getAssertContains(.setosa),
    );
}

// Just sanity check that we're not returning pointers to stack memory.
test "convertLabelEnumToOneHotEncodedEnumMap(...) at runtime" {
    const runtime_one_hot_iris_flower_label_map = convertLabelEnumToOneHotEncodedEnumMap(IrisFlowerLabel);

    try std.testing.expectEqualSlices(
        f64,
        &[_]f64{ 1.0, 0.0, 0.0 },
        &runtime_one_hot_iris_flower_label_map.getAssertContains(.virginica),
    );
    try std.testing.expectEqualSlices(
        f64,
        &[_]f64{ 0.0, 1.0, 0.0 },
        &runtime_one_hot_iris_flower_label_map.getAssertContains(.versicolor),
    );
    try std.testing.expectEqualSlices(
        f64,
        &[_]f64{ 0.0, 0.0, 1.0 },
        &runtime_one_hot_iris_flower_label_map.getAssertContains(.setosa),
    );
}<|MERGE_RESOLUTION|>--- conflicted
+++ resolved
@@ -22,7 +22,6 @@
 var prng = std.rand.DefaultPrng.init(seed);
 const default_random_instance = prng.random();
 
-<<<<<<< HEAD
 // This turns out just to be a small wrapper around zshuffle so people don't have to
 // deal with the random instance boilerplate. (potentially, this is not a useful
 // abstraction)
@@ -35,13 +34,8 @@
         random_instance: std.rand.Random = default_random_instance,
     },
 ) ![]@TypeOf(data[0]) {
-=======
-pub fn shuffleData(data: anytype, allocator: std.mem.Allocator, options: struct {
-    random_instance: std.rand.Random = default_random_instance,
-}) ![]@TypeOf(data[0]) {
     const trace = tracy.trace(@src());
     defer trace.end();
->>>>>>> 9c352210
     return try shuffle(options.random_instance, data, .{
         .allocator = allocator,
     });
